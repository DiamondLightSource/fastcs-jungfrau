[build-system]
requires = ["setuptools>=64", "setuptools_scm[toml]>=8"]
build-backend = "setuptools.build_meta"

[project]
name = "fastcs-jungfrau"
classifiers = [
    "Development Status :: 3 - Alpha",
    "License :: OSI Approved :: Apache Software License",
    "Programming Language :: Python :: 3.11",
    "Programming Language :: Python :: 3.12",
]
description = "Jungfrau control system integration with FastCS"
<<<<<<< HEAD
dependencies = ["fastcs~=0.9.0", "slsDet==9.2.0", "bidict"]
=======
dependencies = ["fastcs~=0.9.1", "slsDet==9.2.0"]
>>>>>>> 339c9a68
dynamic = ["version"]
license.file = "LICENSE"
readme = "README.md"
requires-python = ">=3.11"

[project.optional-dependencies]
dev = [
    "copier",
    "pipdeptree",
    "pre-commit",
    "pyright",
    "pytest",
    "pytest-cov",
    "ruff",
    "tox-direct",
    "types-mock",
]

[project.scripts]
fastcs-jungfrau = "fastcs_jungfrau.__main__:app"

[project.urls]
GitHub = "https://github.com/DiamondLightSource/fastcs-jungfrau"

[[project.authors]] # Further authors may be added by duplicating this section
email = "James.OHea@diamond.ac.uk"
name = "James OHea"


[tool.setuptools_scm]
version_file = "src/fastcs_jungfrau/_version.py"

[tool.pyright]
typeCheckingMode = "standard"
reportMissingImports = false  # Ignore missing stubs in imported modules

[tool.pytest.ini_options]
# Run pytest with all our checkers, and don't spam us with massive tracebacks on error
addopts = """
    --tb=native -vv
    """
# https://iscinumpy.gitlab.io/post/bound-version-constraints/#watch-for-warnings
filterwarnings = "error"
# Doctest python code in docs, python code in src docstrings, test functions in tests
testpaths = "docs src tests"

[tool.coverage.run]
data_file = "/tmp/fastcs_jungfrau.coverage"

[tool.coverage.paths]
# Tests are run from installed location, map back to the src directory
source = ["src", "**/site-packages/"]

# tox must currently be configured via an embedded ini string
# See: https://github.com/tox-dev/tox/issues/999
[tool.tox]
legacy_tox_ini = """
[tox]
skipsdist=True

[testenv:{pre-commit,type-checking,tests}]
# Don't create a virtualenv for the command, requires tox-direct plugin
direct = True
passenv = *
allowlist_externals =
    pytest
    pre-commit
    pyright
commands =
    pre-commit: pre-commit run --all-files --show-diff-on-failure {posargs}
    type-checking: pyright src tests {posargs}
    tests: pytest --cov=fastcs_jungfrau --cov-report term --cov-report xml:cov.xml {posargs}
"""

[tool.ruff]
src = ["src", "tests"]
line-length = 88
lint.select = [
    "B",   # flake8-bugbear - https://docs.astral.sh/ruff/rules/#flake8-bugbear-b
    "C4",  # flake8-comprehensions - https://docs.astral.sh/ruff/rules/#flake8-comprehensions-c4
    "E",   # pycodestyle errors - https://docs.astral.sh/ruff/rules/#error-e
    "F",   # pyflakes rules - https://docs.astral.sh/ruff/rules/#pyflakes-f
    "W",   # pycodestyle warnings - https://docs.astral.sh/ruff/rules/#warning-w
    "I",   # isort - https://docs.astral.sh/ruff/rules/#isort-i
    "UP",  # pyupgrade - https://docs.astral.sh/ruff/rules/#pyupgrade-up
    "SLF", # self - https://docs.astral.sh/ruff/settings/#lintflake8-self
]

[tool.ruff.lint.per-file-ignores]
# By default, private member access is allowed in tests
# See https://github.com/DiamondLightSource/python-copier-template/issues/154
# Remove this line to forbid private member access in tests
"tests/**/*" = ["SLF001"]<|MERGE_RESOLUTION|>--- conflicted
+++ resolved
@@ -11,11 +11,7 @@
     "Programming Language :: Python :: 3.12",
 ]
 description = "Jungfrau control system integration with FastCS"
-<<<<<<< HEAD
-dependencies = ["fastcs~=0.9.0", "slsDet==9.2.0", "bidict"]
-=======
 dependencies = ["fastcs~=0.9.1", "slsDet==9.2.0"]
->>>>>>> 339c9a68
 dynamic = ["version"]
 license.file = "LICENSE"
 readme = "README.md"
